--- conflicted
+++ resolved
@@ -6,14 +6,9 @@
 import assert from 'assert'
 import getMegaSource from './lib/megabyte-stream'
 import send from './lib/send'
-<<<<<<< HEAD
-import wait from '../src/wait'
-import streams from '../src/streams'
-=======
 import wait from '../lib/wait'
 import streams from '../lib/streams'
-import hoxy from '../index'
->>>>>>> 455054c9
+import hoxy from '../src/main'
 
 describe('Round trips', function() {
 
