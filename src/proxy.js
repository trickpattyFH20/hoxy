--- conflicted
+++ resolved
@@ -56,21 +56,12 @@
   if (opts.as) {
     return co.wrap(function*(req, resp, cycle) {
       let r = opts.phase === 'request' ? req : resp
-<<<<<<< HEAD
       yield r._load()
       asHandlers[opts.as](r)
       intercept.call(this, req, resp, cycle)
     })
   } else {
     return intercept
-=======
-      r._load().then(() => {
-        asHandlers[opts.as](r) //eslint-disable-line no-use-before-define
-        origIntercept.apply(this, args)
-        done()
-      }).catch(done)
-    }
->>>>>>> 801d1b43
   }
 }
 
@@ -374,20 +365,9 @@
     return co(function*() {
       cycle._setPhase(phase)
       for (let intercept of intercepts) {
-<<<<<<< HEAD
-        let t = setTimeout(() => {
-          self.emit('log', {
-            level: 'debug',
-            message: 'an async ' + phase + ' intercept is taking a long time: ' + req.fullUrl(),
-          })
-        }, 5000)
+        const stopLogging = self._logLongTakingIntercept(phase, req)
         yield intercept.call(cycle, req, resp, cycle)
-        clearTimeout(t)
-=======
-        const stopLogging = self._logLongTakingIntercept(phase, req)
-        yield adapt.method(intercept, 'call', cycle, req, resp)
         stopLogging()
->>>>>>> 801d1b43
       }
     })
   }
