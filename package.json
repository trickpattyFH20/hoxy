--- conflicted
+++ resolved
@@ -1,10 +1,6 @@
 {
   "name": "hoxy",
-<<<<<<< HEAD
-  "version": "3.0.0",
-=======
-  "version": "2.2.6",
->>>>>>> 31c9680f
+  "version": "3.0.0-beta.0",
   "author": "Greg Reimer <gregreimer@gmail.com>",
   "description": "Web-hacking proxy API for node",
   "repository": {
